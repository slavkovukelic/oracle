#!/usr/bin/env python3
"""Oracle Linux tuning utility for Oracle Database workloads.

This module offers two execution modes:

``adaptive``
    Generates Oracle best-practice kernel and resource limit settings based on
    the current host resources.  This is the modernised workflow that replaces
    the brittle imperative logic from the legacy shell implementation.

``legacy``
    Delegates the work to the original :mod:`oracle.sh` script so that
    administrators can obtain byte-for-byte identical results compared to the
    historically deployed automation.  This mode is useful when validating the
    Python refactor or when a perfect reproduction of the legacy behaviour is
    required.

The script supports a dry-run mode (default) that only prints the calculated
configuration.  Use the ``--apply`` flag to persist the configuration.
"""
from __future__ import annotations

import argparse
import dataclasses
import datetime as _dt
import grp
import json
import logging
import os
import pathlib
import pwd
import shutil
import subprocess
import sys
from typing import Callable, Dict, Iterable, List, Optional, Tuple

LOG = logging.getLogger(__name__)

# Oracle recommends a dedicated user.  ``oracle`` is the conventional default,
# but it can be overridden on the CLI.
DEFAULT_ORACLE_USER = "oracle"
LEGACY_SCRIPT_NAME = "oracle.sh"


class LegacyRunner:
    """Thin wrapper that executes the historical ``oracle.sh`` script.

    Keeping the original shell implementation in-repo allows teams to validate
    functional parity.  ``LegacyRunner`` automates its execution by piping the
    required confirmation response so that it can be run unattended.
    """

    def __init__(self, script_path: Optional[pathlib.Path] = None) -> None:
        if script_path is None:
            script_path = pathlib.Path(__file__).with_name(LEGACY_SCRIPT_NAME)
        self.script_path = script_path

    def execute(self, apply_changes: bool, dry_run: bool) -> None:
        LOG.debug("LegacyRunner invoked (apply=%s, dry_run=%s)", apply_changes, dry_run)
        if dry_run:
            if not self.script_path.exists():
                LOG.warning("Legacy script %s is missing", self.script_path)
            else:
                LOG.info("[dry-run] Would execute legacy script %s", self.script_path)
            return

        ensure_root()
        if not self.script_path.exists():
            raise FileNotFoundError(f"Legacy script not found: {self.script_path}")

        LOG.info("Executing legacy provisioning script %s", self.script_path)
        result = subprocess.run(
            ["/bin/bash", str(self.script_path)],
            input="y\n",
            text=True,
            capture_output=True,
        )
        if result.returncode != 0:
            LOG.error("Legacy script failed: %s", result.stderr.strip())
            raise subprocess.CalledProcessError(result.returncode, result.args, result.stdout, result.stderr)
        if result.stdout:
            LOG.debug("legacy stdout: %s", result.stdout.strip())
        LOG.info("Legacy provisioning completed successfully")


@dataclasses.dataclass(frozen=True)
class ResourceSummary:
    """Hardware resources discovered on the host."""

    mem_total_kb: int
    swap_total_kb: int
    cpu_count: int
    hugepage_size_kb: int

    @property
    def mem_total_bytes(self) -> int:
        return self.mem_total_kb * 1024

    @property
    def mem_total_gb(self) -> float:
        return self.mem_total_kb / (1024 ** 2)

    @property
    def swap_total_gb(self) -> float:
        return self.swap_total_kb / (1024 ** 2)


class SystemInspector:
    """Collects system information without requiring third-party packages."""

    MEMINFO_PATH = pathlib.Path("/proc/meminfo")
    HUGE_PAGE_SIZE_KEY = "Hugepagesize"

    def collect(self) -> ResourceSummary:
        meminfo = self._read_meminfo()
        mem_total_kb = int(meminfo.get("MemTotal", 0))
        swap_total_kb = int(meminfo.get("SwapTotal", 0))
        hugepage_size_kb = int(meminfo.get(self.HUGE_PAGE_SIZE_KEY, 2048))
        cpu_count = os.cpu_count() or 1
        LOG.debug(
            "System resources - RAM: %s KB, swap: %s KB, CPUs: %s, huge page: %s KB",
            mem_total_kb,
            swap_total_kb,
            cpu_count,
            hugepage_size_kb,
        )
        return ResourceSummary(
            mem_total_kb=mem_total_kb,
            swap_total_kb=swap_total_kb,
            cpu_count=cpu_count,
            hugepage_size_kb=hugepage_size_kb,
        )

    def _read_meminfo(self) -> Dict[str, int]:
        data: Dict[str, int] = {}
        try:
            with self.MEMINFO_PATH.open("r", encoding="utf-8") as fh:
                for line in fh:
                    if ":" not in line:
                        continue
                    key, value = line.split(":", 1)
                    fields = value.strip().split()
                    if not fields:
                        continue
                    data[key] = int(fields[0])
        except FileNotFoundError as exc:  # pragma: no cover - platforms without procfs
            raise RuntimeError("/proc/meminfo is not available on this platform") from exc
        return data


@dataclasses.dataclass(frozen=True)
class OracleKernelParameters:
    """Kernel parameters tuned for Oracle Database workloads."""

    kernel_shmmax: int
    kernel_shmall: int
    kernel_shmmni: int
    kernel_sem: Tuple[int, int, int, int]
    fs_aio_max_nr: int
    fs_file_max: int
    kernel_msgmnb: int
    kernel_msgmni: int
    kernel_msgmax: int
    net_core_rmem_default: int
    net_core_rmem_max: int
    net_core_wmem_default: int
    net_core_wmem_max: int
    net_core_netdev_max_backlog: int
    net_core_somaxconn: int
    net_ipv4_ip_local_port_range: Tuple[int, int]
    net_ipv4_tcp_fin_timeout: int
    net_ipv4_tcp_keepalive_intvl: int
    net_ipv4_tcp_keepalive_probes: int
    net_ipv4_tcp_keepalive_time: int
    net_ipv4_tcp_rmem: Tuple[int, int, int]
    net_ipv4_tcp_wmem: Tuple[int, int, int]
    vm_dirty_background_bytes: int
    vm_dirty_bytes: int
    vm_min_free_kbytes: int
    vm_dirty_background_ratio: int
    vm_dirty_ratio: int
    vm_swappiness: int
    vm_nr_hugepages: int

    @classmethod
    def from_resources(cls, res: ResourceSummary) -> "OracleKernelParameters":
        page_size = os.sysconf("SC_PAGE_SIZE")
        shmmax = int(res.mem_total_bytes * 0.9)
        shmall = shmmax // page_size
        shmmni = max(4096, res.cpu_count * 1024)

        semmsl = 250
        semmns = max(32000, res.cpu_count * 6400)
        semopm = 100
        semmni = max(128, res.cpu_count * 16)

        aio_max_nr = max(1_048_576, res.cpu_count * 262_144)
        file_max = max(6_815_744, res.cpu_count * 65_536)

        msgmnb = 65_536
        msgmni = max(32_000, res.cpu_count * 2_048)
        msgmax = 65_536

        rmem_default = 262_144
        rmem_max = max(6_291_456, res.cpu_count * 512 * 1024)
        wmem_default = 262_144
        wmem_max = max(6_291_456, res.cpu_count * 512 * 1024)

        port_range = (9000, 65500)
        tcp_fin_timeout = 30
        tcp_keepalive_time = 600
        tcp_keepalive_intvl = 30
        tcp_keepalive_probes = 5
        tcp_rmem = (4096, 87380, rmem_max)
        tcp_wmem = (4096, 65536, wmem_max)

        backlog = max(32768, res.cpu_count * 4096)
        somaxconn = max(4096, res.cpu_count * 512)

        dirty_background_bytes = _clamp_dirty_bytes(res.mem_total_bytes, low=134_217_728, pct=0.01)
        dirty_bytes = max(
            dirty_background_bytes * 2,
            _clamp_dirty_bytes(res.mem_total_bytes, low=536_870_912, pct=0.04),
        )
        min_free_kbytes = max(67_584, res.mem_total_kb // 64)

        dirty_background_ratio = 5
        dirty_ratio = 20
        swappiness = 10 if res.swap_total_gb > 0 else 1
        hugepages = _calculate_hugepages(res)

        LOG.debug(
            "Calculated kernel params: shmmax=%s shmall=%s sem=%s hugepages=%s",
            shmmax,
            shmall,
            (semmsl, semmns, semopm, semmni),
            hugepages,
        )

        return cls(
            kernel_shmmax=shmmax,
            kernel_shmall=shmall,
            kernel_shmmni=shmmni,
            kernel_sem=(semmsl, semmns, semopm, semmni),
            fs_aio_max_nr=aio_max_nr,
            fs_file_max=file_max,
            kernel_msgmnb=msgmnb,
            kernel_msgmni=msgmni,
            kernel_msgmax=msgmax,
            net_core_rmem_default=rmem_default,
            net_core_rmem_max=rmem_max,
            net_core_wmem_default=wmem_default,
            net_core_wmem_max=wmem_max,
            net_core_netdev_max_backlog=backlog,
            net_core_somaxconn=somaxconn,
            net_ipv4_ip_local_port_range=port_range,
            net_ipv4_tcp_fin_timeout=tcp_fin_timeout,
            net_ipv4_tcp_keepalive_intvl=tcp_keepalive_intvl,
            net_ipv4_tcp_keepalive_probes=tcp_keepalive_probes,
            net_ipv4_tcp_keepalive_time=tcp_keepalive_time,
            net_ipv4_tcp_rmem=tcp_rmem,
            net_ipv4_tcp_wmem=tcp_wmem,
            vm_dirty_background_bytes=dirty_background_bytes,
            vm_dirty_bytes=dirty_bytes,
            vm_min_free_kbytes=min_free_kbytes,
            vm_dirty_background_ratio=dirty_background_ratio,
            vm_dirty_ratio=dirty_ratio,
            vm_swappiness=swappiness,
            vm_nr_hugepages=hugepages,
        )

    def as_sysctl_dict(self) -> Dict[str, str]:
        sem = " ".join(str(x) for x in self.kernel_sem)
        tcp_rmem = " ".join(str(x) for x in self.net_ipv4_tcp_rmem)
        tcp_wmem = " ".join(str(x) for x in self.net_ipv4_tcp_wmem)
        port_range = " ".join(str(x) for x in self.net_ipv4_ip_local_port_range)
        return {
            "kernel.shmmax": str(self.kernel_shmmax),
            "kernel.shmall": str(self.kernel_shmall),
            "kernel.shmmni": str(self.kernel_shmmni),
            "kernel.sem": sem,
            "kernel.msgmnb": str(self.kernel_msgmnb),
            "kernel.msgmni": str(self.kernel_msgmni),
            "kernel.msgmax": str(self.kernel_msgmax),
            "fs.aio-max-nr": str(self.fs_aio_max_nr),
            "fs.file-max": str(self.fs_file_max),
            "net.core.rmem_default": str(self.net_core_rmem_default),
            "net.core.rmem_max": str(self.net_core_rmem_max),
            "net.core.wmem_default": str(self.net_core_wmem_default),
            "net.core.wmem_max": str(self.net_core_wmem_max),
            "net.core.netdev_max_backlog": str(self.net_core_netdev_max_backlog),
            "net.core.somaxconn": str(self.net_core_somaxconn),
            "net.ipv4.ip_local_port_range": port_range,
            "net.ipv4.tcp_fin_timeout": str(self.net_ipv4_tcp_fin_timeout),
            "net.ipv4.tcp_keepalive_intvl": str(self.net_ipv4_tcp_keepalive_intvl),
            "net.ipv4.tcp_keepalive_probes": str(self.net_ipv4_tcp_keepalive_probes),
            "net.ipv4.tcp_keepalive_time": str(self.net_ipv4_tcp_keepalive_time),
            "net.ipv4.tcp_rmem": tcp_rmem,
            "net.ipv4.tcp_wmem": tcp_wmem,
            "vm.dirty_background_bytes": str(self.vm_dirty_background_bytes),
            "vm.dirty_bytes": str(self.vm_dirty_bytes),
            "vm.min_free_kbytes": str(self.vm_min_free_kbytes),
            "vm.dirty_background_ratio": str(self.vm_dirty_background_ratio),
            "vm.dirty_ratio": str(self.vm_dirty_ratio),
            "vm.swappiness": str(self.vm_swappiness),
            "vm.nr_hugepages": str(self.vm_nr_hugepages),
        }


@dataclasses.dataclass(frozen=True)
class OracleLimits:
    """Process limits recommended for Oracle users."""

    soft_nproc: int
    hard_nproc: int
    soft_nofile: int
    hard_nofile: int
    soft_stack: int
    hard_stack: int
    memlock_kb: int

    @classmethod
    def from_resources(cls, res: ResourceSummary) -> "OracleLimits":
        concurrency = max(4096, res.cpu_count * 2048)
        nofile = max(65536, res.cpu_count * 32768)
        stack_kb = 10240
        memlock_kb = res.hugepage_size_kb * _calculate_hugepages(res)
        return cls(
            soft_nproc=concurrency,
            hard_nproc=concurrency,
            soft_nofile=nofile,
            hard_nofile=nofile,
            soft_stack=stack_kb,
            hard_stack=stack_kb,
            memlock_kb=memlock_kb,
        )

    def render(self, user: str) -> str:
        lines = [
            f"{user} soft nofile {self.soft_nofile}",
            f"{user} hard nofile {self.hard_nofile}",
            f"{user} soft nproc {self.soft_nproc}",
            f"{user} hard nproc {self.hard_nproc}",
            f"{user} soft stack {self.soft_stack}",
            f"{user} hard stack {self.hard_stack}",
            f"{user} soft memlock {self.memlock_kb}",
            f"{user} hard memlock {self.memlock_kb}",
        ]
        return "\n".join(lines) + "\n"


class PlanWriter:
    """Writes configuration files safely and idempotently."""

    def __init__(self, dry_run: bool = True) -> None:
        self.dry_run = dry_run

    def write_file(self, path: pathlib.Path, content: str, mode: Optional[int] = None) -> None:
        timestamp = _dt.datetime.now().strftime("%Y%m%d%H%M%S")
        if self.dry_run:
            LOG.info("[dry-run] Would write %s", path)
            LOG.debug("Content for %s:\n%s", path, content)
            if mode is not None:
                LOG.debug("[dry-run] Desired mode for %s: %s", path, oct(mode))
            return

        path.parent.mkdir(parents=True, exist_ok=True)
        if path.exists():
            backup = path.with_suffix(path.suffix + f".bak-{timestamp}")
            shutil.copy2(path, backup)
            LOG.info("Created backup %s", backup)
        with path.open("w", encoding="utf-8") as fh:
            fh.write(content)
        if mode is not None:
            os.chmod(path, mode)
        LOG.info("Wrote %s", path)

    def apply_sysctl(self, params: Dict[str, str], sysctl_path: pathlib.Path) -> None:
        header = "# Generated by oracle_setup.py on %s\n" % _dt.datetime.now().isoformat()
        body = "\n".join(f"{k} = {v}" for k, v in sorted(params.items()))
        self.write_file(sysctl_path, header + body + "\n", mode=0o644)
        if not self.dry_run:
            run_command(["sysctl", "--system"], check=False)

    def apply_limits(self, content: str, limits_path: pathlib.Path) -> None:
        header = "# Oracle limits generated on %s\n" % _dt.datetime.now().isoformat()
        self.write_file(limits_path, header + content, mode=0o644)


def ensure_root() -> None:
    if os.geteuid() != 0:
        raise PermissionError("oracle_setup.py requires root privileges to apply changes")


def run_command(cmd: List[str], check: bool = True) -> subprocess.CompletedProcess[str]:
    LOG.debug("Executing command: %s", " ".join(cmd))
    result = subprocess.run(cmd, capture_output=True, text=True, check=False)
    if check and result.returncode != 0:
        raise subprocess.CalledProcessError(result.returncode, cmd, result.stdout, result.stderr)
    if result.stdout:
        LOG.debug("stdout: %s", result.stdout.strip())
    if result.stderr:
        LOG.debug("stderr: %s", result.stderr.strip())
    return result


RECOMMENDED_PACKAGES = {
    "bc",
    "binutils",
    "compat-libcap1",
    "elfutils-libelf-devel",
    "gcc",
    "glibc",
    "ksh",
    "libaio",
    "libstdc++",
    "make",
    "net-tools",
    "nfs-utils",
    "smartmontools",
    "sysstat",
}


@dataclasses.dataclass(frozen=True)
class GroupSpec:
    """Definition of a system group that should exist."""

    name: str
    gid: Optional[int] = None


@dataclasses.dataclass(frozen=True)
class UserSpec:
    """Definition of a managed system user."""

    name: str
    primary_group: str
    supplementary_groups: Tuple[str, ...]
    home: pathlib.Path
    shell: str = "/bin/bash"
    uid: Optional[int] = None
    create_home: bool = False


@dataclasses.dataclass(frozen=True)
class DirectorySpec:
    """Directory that must exist with ownership and permissions."""

    path: pathlib.Path
    owner: str
    group: str
    mode: int = 0o775


@dataclasses.dataclass(frozen=True)
class FileSpec:
    """File that should be rendered with specific ownership and mode."""

    path: pathlib.Path
    content: str
    owner: str = "root"
    group: str = "root"
    mode: int = 0o644


def _calculate_hugepages(res: ResourceSummary) -> int:
    """Estimate HugePages count based on RAM.

    Oracle typically recommends reserving around 70% of physical memory for
    database SGA.  We subtract 2 GiB for the OS and divide by the huge page size.
    """

    mem_for_sga_kb = max(0, int(res.mem_total_kb * 0.70) - 2 * 1024 * 1024)
    if mem_for_sga_kb <= 0:
        return 0
    return mem_for_sga_kb // res.hugepage_size_kb


def _clamp_dirty_bytes(total_bytes: int, low: int, pct: float) -> int:
    """Clamp dirty memory thresholds for modern kernels.

    ``pct`` controls the default ratio relative to RAM while ``low`` provides a
    floor recommended by current Oracle Linux guidance for database hosts.
    Values are rounded to the nearest multiple of 4 KiB so they align with
    kernel expectations.
    """

    computed = int(total_bytes * pct)
    value = max(low, computed)
    # Align to 4 KiB pages to avoid sysctl warnings.
    page = 4096
    remainder = value % page
    if remainder:
        value += page - remainder
    return value


def _normalize_whitespace(value: str) -> str:
    return " ".join(value.split())


def read_sysctl_value(key: str) -> Optional[str]:
    """Read the current sysctl value for ``key`` from ``/proc/sys``.

    Returns ``None`` when the kernel parameter is not present on the host.
    """

    path = pathlib.Path("/proc/sys") / key.replace(".", "/")
    try:
        raw = path.read_text(encoding="utf-8").strip()
    except FileNotFoundError:
        return None
    return _normalize_whitespace(raw)


<<<<<<< HEAD
def check_installed_packages(packages: Iterable[str]) -> Dict[str, Optional[bool]]:
    """Determine whether each package in ``packages`` is installed.

    Returns a mapping of package name to ``True`` (installed), ``False``
    (missing) or ``None`` when the status could not be determined.  The
    function prefers the system ``rpm`` binary because it is available on
    Oracle Linux by default.  When package metadata cannot be queried the
    caller receives an ``unknown`` status instead of an exception so that the
    inspection report can still be generated.
    """

    package_list = list(packages)
    if not package_list:
        return {}

    rpm = shutil.which("rpm")
    if not rpm:
        LOG.warning("Package inspection skipped because 'rpm' is not available")
        return {pkg: None for pkg in package_list}

    results: Dict[str, Optional[bool]] = {}
    for pkg in package_list:
        try:
            proc = subprocess.run(
                [rpm, "-q", pkg],
                capture_output=True,
                text=True,
                check=False,
            )
        except OSError as exc:
            LOG.warning("Failed to inspect package %s: %s", pkg, exc)
            results[pkg] = None
            continue

        if proc.returncode == 0:
            results[pkg] = True
        elif proc.returncode == 1:
            # ``rpm -q`` returns 1 when the package is not installed.
            results[pkg] = False
        else:
            LOG.warning(
                "Unexpected return code %s while inspecting package %s", proc.returncode, pkg
            )
            results[pkg] = None
    return results


def inspect_current_system(
    plan: "ConfigurationPlan",
    sysctl_reader: Optional[Callable[[str], Optional[str]]] = None,
    package_checker: Optional[Callable[[Iterable[str]], Dict[str, Optional[bool]]]] = None,
=======
def inspect_current_system(
    plan: "ConfigurationPlan", sysctl_reader: Optional[Callable[[str], Optional[str]]] = None
>>>>>>> 10767fda
) -> Dict[str, object]:
    """Compare the live system state with the recommended configuration plan.

    ``sysctl_reader`` exists primarily for unit testing and allows callers to
<<<<<<< HEAD
    override how kernel parameters are retrieved.  ``package_checker`` fulfils a
    similar role for unit tests by allowing them to inject a deterministic view
    of installed packages.
=======
    override how kernel parameters are retrieved.
>>>>>>> 10767fda
    """

    reader = sysctl_reader or read_sysctl_value
    kernel_report: Dict[str, Dict[str, str]] = {}

    for key, recommended in plan.kernel.as_sysctl_dict().items():
        current = reader(key)
        normalized_recommended = _normalize_whitespace(recommended)
        if current is None:
            status = "missing"
        elif current == normalized_recommended:
            status = "ok"
        else:
            status = "needs_update"
        kernel_report[key] = {
            "current": current,
            "recommended": normalized_recommended,
            "status": status,
        }

    recommendations = [key for key, data in kernel_report.items() if data["status"] != "ok"]

<<<<<<< HEAD
    package_results = (
        package_checker(plan.packages) if package_checker else check_installed_packages(plan.packages)
    )
    package_details: Dict[str, str] = {}
    missing_packages: List[str] = []
    installed_packages: List[str] = []
    unknown_packages: List[str] = []

    for pkg in plan.packages:
        status = package_results.get(pkg)
        if status is True:
            package_details[pkg] = "installed"
            installed_packages.append(pkg)
        elif status is False:
            package_details[pkg] = "missing"
            missing_packages.append(pkg)
            recommendations.append(f"package:{pkg}")
        else:
            package_details[pkg] = "unknown"
            unknown_packages.append(pkg)

    if missing_packages:
        package_status = "missing"
    elif unknown_packages:
        package_status = "unknown"
    else:
        package_status = "ok"

    return {
        "sysctl": kernel_report,
        "recommendations": recommendations,
        "packages": {
            "status": package_status,
            "installed": installed_packages,
            "missing": missing_packages,
            "unknown": unknown_packages,
            "details": package_details,
        },
=======
    return {
        "sysctl": kernel_report,
        "recommendations": recommendations,
>>>>>>> 10767fda
    }


@dataclasses.dataclass
class ConfigurationPlan:
    resources: ResourceSummary
    kernel: OracleKernelParameters
    limits: OracleLimits
    oracle_user: str
    groups: List[GroupSpec]
    users: List[UserSpec]
    directories: List[DirectorySpec]
    files: List[FileSpec]
    packages: List[str]

    def to_dict(self) -> Dict[str, object]:
        return {
            "resources": dataclasses.asdict(self.resources),
            "kernel": self.kernel.as_sysctl_dict(),
            "limits": dataclasses.asdict(self.limits),
            "oracle_user": self.oracle_user,
            "groups": [dataclasses.asdict(group) for group in self.groups],
            "users": [
                {
                    **dataclasses.asdict(user),
                    "home": str(user.home),
                    "supplementary_groups": list(user.supplementary_groups),
                }
                for user in self.users
            ],
            "directories": [
                {
                    **dataclasses.asdict(directory),
                    "path": str(directory.path),
                }
                for directory in self.directories
            ],
            "files": [
                {**dataclasses.asdict(file_spec), "path": str(file_spec.path)} for file_spec in self.files
            ],
            "packages": list(self.packages),
        }

    def describe(self) -> str:
        data = self.to_dict()
        return json.dumps(data, indent=2)

    def persist(self, writer: PlanWriter) -> None:
        sysctl_path = pathlib.Path("/etc/sysctl.d/99-oracle.conf")
        limits_path = pathlib.Path("/etc/security/limits.d/oracle.conf")
        writer.apply_sysctl(self.kernel.as_sysctl_dict(), sysctl_path)
        writer.apply_limits(self.limits.render(self.oracle_user), limits_path)


def _render_oracle_profile(user: UserSpec, data_dir: pathlib.Path) -> str:
    oracle_base = user.home / "base"
    oracle_home = oracle_base / "dbhome"
    tns_admin = oracle_home / "network" / "admin"
    return (
        f"# Oracle environment for {user.name}\n"
        f"export ORACLE_BASE={oracle_base}\n"
        f"export ORACLE_HOME={oracle_home}\n"
        "export ORACLE_SID=ORCLCDB\n"
        "export ORACLE_TERM=xterm\n"
        "export NLS_DATE_FORMAT='YYYY-MM-DD:HH24:MI:SS'\n"
        f"export TNS_ADMIN={tns_admin}\n"
        f"export ORACLE_PATH={data_dir}\n"
        "export LD_LIBRARY_PATH=$ORACLE_HOME/lib\n"
        "export PATH=$ORACLE_HOME/bin:$PATH\n"
        "export ORAENV_ASK=NO\n"
    )


def _render_fmw_profile(user: UserSpec) -> str:
    mw_home = user.home / "mwhome"
    node_manager = user.home / "mwlog" / "nodemanager"
    return (
        f"# Fusion Middleware environment for {user.name}\n"
        f"export MW_HOME={mw_home}\n"
        f"export NODEMGR_HOME={node_manager}\n"
        "export PATH=$MW_HOME/bin:$PATH\n"
    )


def _render_bash_profile_include(script_name: pathlib.Path) -> str:
    return (
        "# ~/.bash_profile generated by oracle_setup.py\n"
        "umask 027\n"
        "if [ -f ~/.bashrc ]; then\n"
        "  . ~/.bashrc\n"
        "fi\n"
        f"if [ -f {script_name} ]; then\n"
        f"  . {script_name}\n"
        "fi\n"
    )


def _oracle_directories(user: UserSpec) -> List[DirectorySpec]:
    inventory_group = "oinstall" if "oinstall" in user.supplementary_groups else user.primary_group
    base = user.home
    directories = [
        DirectorySpec(base, owner=user.name, group=user.primary_group, mode=0o750),
        DirectorySpec(base / "base", owner=user.name, group=user.primary_group, mode=0o750),
        DirectorySpec(base / "base" / "dbhome", owner=user.name, group=user.primary_group, mode=0o750),
        DirectorySpec(base / "INSTALL", owner=user.name, group=user.primary_group),
        DirectorySpec(base / "oraInventory", owner=user.name, group=inventory_group, mode=0o770),
        DirectorySpec(base / "ubin", owner=user.name, group=user.primary_group),
        DirectorySpec(base / "utils", owner=user.name, group=user.primary_group),
        DirectorySpec(base / "sys_sql", owner=user.name, group=user.primary_group),
        DirectorySpec(base / "tmp", owner=user.name, group=user.primary_group, mode=0o770),
    ]
    return directories


def _fmw_directories(user: UserSpec) -> List[DirectorySpec]:
    base = user.home
    return [
        DirectorySpec(base, owner=user.name, group=user.primary_group, mode=0o750),
        DirectorySpec(base / "INSTALL", owner=user.name, group=user.primary_group),
        DirectorySpec(base / "mwlog", owner=user.name, group=user.primary_group),
        DirectorySpec(base / "ubin", owner=user.name, group=user.primary_group),
        DirectorySpec(base / "utils", owner=user.name, group=user.primary_group),
        DirectorySpec(base / "mwhome", owner=user.name, group=user.primary_group, mode=0o750),
        DirectorySpec(base / "tmp", owner=user.name, group=user.primary_group, mode=0o770),
        DirectorySpec(base / "oraInventory", owner=user.name, group="oinstall", mode=0o770),
    ]


def _oracle_files(user: UserSpec, data_dir: pathlib.Path) -> List[FileSpec]:
    profile_path = pathlib.Path("/etc/profile.d") / f"{user.name}_oracle.sh"
    bash_profile_path = user.home / ".bash_profile"
    files = [
        FileSpec(
            path=profile_path,
            content=_render_oracle_profile(user, data_dir),
            owner="root",
            group="root",
            mode=0o644,
        ),
        FileSpec(
            path=bash_profile_path,
            content=_render_bash_profile_include(profile_path),
            owner=user.name,
            group=user.primary_group,
            mode=0o640,
        ),
    ]
    return files


def _fmw_files(user: UserSpec) -> List[FileSpec]:
    profile_path = pathlib.Path("/etc/profile.d") / f"{user.name}_fmw.sh"
    bash_profile_path = user.home / ".bash_profile"
    files = [
        FileSpec(
            path=profile_path,
            content=_render_fmw_profile(user),
            owner="root",
            group="root",
            mode=0o644,
        ),
        FileSpec(
            path=bash_profile_path,
            content=_render_bash_profile_include(profile_path),
            owner=user.name,
            group=user.primary_group,
            mode=0o640,
        ),
    ]
    return files


def _ora_inventory_file(user: UserSpec) -> FileSpec:
    content = (
        f"inventory_loc={user.home / 'oraInventory'}\n"
        f"inst_group={user.primary_group}\n"
    )
    return FileSpec(path=pathlib.Path("/etc/oraInst.loc"), content=content, owner="root", group="oinstall", mode=0o664)


def _oratab_file() -> FileSpec:
    content = (
        "# /etc/oratab generated by oracle_setup.py\n"
        "# Populate this file after creating Oracle databases.\n"
    )
    return FileSpec(path=pathlib.Path("/etc/oratab"), content=content, owner="root", group="root", mode=0o664)


def build_plan(resources: ResourceSummary, oracle_user: str, fmw_user: Optional[str] = "fmw") -> ConfigurationPlan:
    kernel = OracleKernelParameters.from_resources(resources)
    limits = OracleLimits.from_resources(resources)

    groups = [GroupSpec("oinstall"), GroupSpec("dba")]
    users: List[UserSpec] = [
        UserSpec(
            name=oracle_user,
            primary_group="dba",
            supplementary_groups=("oinstall",),
            home=pathlib.Path(f"/{oracle_user}"),
        )
    ]

    directories: List[DirectorySpec] = []
    files: List[FileSpec] = []

    data_dir = pathlib.Path("/oradata")
    directories.extend(_oracle_directories(users[0]))
    directories.append(DirectorySpec(data_dir, owner=oracle_user, group="dba", mode=0o770))
    files.extend(_oracle_files(users[0], data_dir))
    files.append(_ora_inventory_file(users[0]))
    files.append(_oratab_file())

    if fmw_user:
        fmw_spec = UserSpec(
            name=fmw_user,
            primary_group="dba",
            supplementary_groups=("oinstall",),
            home=pathlib.Path(f"/{fmw_user}"),
        )
        users.append(fmw_spec)
        directories.extend(_fmw_directories(fmw_spec))
        files.extend(_fmw_files(fmw_spec))

    packages = sorted(RECOMMENDED_PACKAGES)

    return ConfigurationPlan(
        resources=resources,
        kernel=kernel,
        limits=limits,
        oracle_user=oracle_user,
        groups=groups,
        users=users,
        directories=directories,
        files=files,
        packages=packages,
    )


class PackageManager:
    """Simple wrapper around the system package manager."""

    def __init__(self, dry_run: bool) -> None:
        self.dry_run = dry_run
        self.executable = shutil.which("dnf") or shutil.which("yum")

    def install(self, packages: List[str]) -> None:
        if not packages:
            return
        unique_packages = sorted(set(packages))
        if not self.executable:
            if self.dry_run:
                LOG.warning(
                    "Package manager (dnf/yum) not available; would install: %s",
                    ", ".join(unique_packages),
                )
                return
            raise FileNotFoundError("Neither dnf nor yum package manager is available on this system")

        cmd = [self.executable, "-y", "install", *unique_packages]
        if self.dry_run:
            LOG.info("[dry-run] Would install packages: %s", ", ".join(unique_packages))
            return
        run_command(cmd)


class Provisioner:
    """Apply the configuration plan to the host system."""

    def __init__(self, plan: ConfigurationPlan, writer: PlanWriter, dry_run: bool) -> None:
        self.plan = plan
        self.writer = writer
        self.dry_run = dry_run

    def apply(self) -> None:
        self.ensure_groups()
        self.ensure_users()
        self.ensure_directories()
        self.write_files()
        self.install_packages()

    def ensure_groups(self) -> None:
        for spec in self.plan.groups:
            try:
                existing = grp.getgrnam(spec.name)
            except KeyError:
                if self.dry_run:
                    LOG.info("[dry-run] Would create group %s", spec.name)
                    continue
                cmd = ["groupadd"]
                if spec.gid is not None:
                    cmd.extend(["-g", str(spec.gid)])
                cmd.append(spec.name)
                run_command(cmd)
                LOG.info("Created group %s", spec.name)
            else:
                if spec.gid is not None and existing.gr_gid != spec.gid:
                    LOG.warning(
                        "Group %s already exists with gid %s (expected %s)",
                        spec.name,
                        existing.gr_gid,
                        spec.gid,
                    )

    def ensure_users(self) -> None:
        for spec in self.plan.users:
            try:
                pwd.getpwnam(spec.name)
            except KeyError:
                if self.dry_run:
                    LOG.info("[dry-run] Would create user %s", spec.name)
                    continue
                cmd = ["useradd", "-g", spec.primary_group]
                if spec.uid is not None:
                    cmd.extend(["-u", str(spec.uid)])
                if spec.supplementary_groups:
                    cmd.extend(["-G", ",".join(spec.supplementary_groups)])
                cmd.extend(["-d", str(spec.home), "-s", spec.shell])
                if spec.create_home:
                    cmd.append("-m")
                else:
                    cmd.append("-M")
                cmd.append(spec.name)
                run_command(cmd)
                LOG.info("Created user %s", spec.name)
            else:
                LOG.info("User %s already exists; skipping creation", spec.name)

    def ensure_directories(self) -> None:
        for spec in self.plan.directories:
            if self.dry_run:
                LOG.info(
                    "[dry-run] Would ensure directory %s owned by %s:%s", spec.path, spec.owner, spec.group
                )
                continue
            spec.path.mkdir(parents=True, exist_ok=True)
            uid = pwd.getpwnam(spec.owner).pw_uid
            gid = grp.getgrnam(spec.group).gr_gid
            os.chown(spec.path, uid, gid)
            os.chmod(spec.path, spec.mode)
            LOG.info("Ensured directory %s", spec.path)

    def write_files(self) -> None:
        for spec in self.plan.files:
            self.writer.write_file(spec.path, spec.content, mode=spec.mode)
            if self.dry_run:
                LOG.info(
                    "[dry-run] Would set ownership of %s to %s:%s", spec.path, spec.owner, spec.group
                )
                continue
            uid = pwd.getpwnam(spec.owner).pw_uid
            gid = grp.getgrnam(spec.group).gr_gid
            os.chown(spec.path, uid, gid)
            os.chmod(spec.path, spec.mode)
            LOG.info("Configured %s", spec.path)

    def install_packages(self) -> None:
        manager = PackageManager(self.dry_run)
        manager.install(self.plan.packages)


def parse_args(argv: Optional[Iterable[str]] = None) -> argparse.Namespace:
    parser = argparse.ArgumentParser(description=__doc__)
    parser.add_argument(
        "--oracle-user",
        default=DEFAULT_ORACLE_USER,
        help="Database owner that should receive resource limits (default: oracle)",
    )
    parser.add_argument(
        "--apply",
        action="store_true",
        help="Persist the generated configuration (requires root).",
    )
    parser.add_argument(
        "--fmw-user",
        default="fmw",
        help="Optional Fusion Middleware user to manage (use --no-fmw to disable).",
    )
    parser.add_argument(
        "--no-fmw",
        action="store_true",
        help="Skip creating the Fusion Middleware account and directories.",
    )
    parser.add_argument(
        "--mode",
        choices=("adaptive", "legacy"),
        default="adaptive",
        help="Execution strategy: adaptive Python workflow or legacy shell script.",
    )
    parser.add_argument(
        "--inspect",
        action="store_true",
        help=(
            "Inspect the current system configuration and highlight differences from the"
            " recommended plan."
        ),
    )
    parser.add_argument(
        "--verbose",
        action="count",
        default=0,
        help="Increase logging verbosity (use -vv for debug).",
    )
    parser.add_argument(
        "--output",
        type=pathlib.Path,
        help="Optional path to write the computed plan as JSON (dry-run safe).",
    )
    parser.add_argument(
        "--legacy-script",
        type=pathlib.Path,
        help="Override path to oracle.sh when using legacy mode.",
    )
    return parser.parse_args(argv)


def configure_logging(verbosity: int) -> None:
    level = logging.WARNING
    if verbosity == 1:
        level = logging.INFO
    elif verbosity >= 2:
        level = logging.DEBUG
    logging.basicConfig(level=level, format="%(levelname)s: %(message)s")


def main(argv: Optional[Iterable[str]] = None) -> int:
    args = parse_args(argv)
    configure_logging(args.verbose)

    if args.mode == "legacy":
        runner = LegacyRunner(args.legacy_script)
        runner.execute(apply_changes=args.apply, dry_run=not args.apply)
        if not args.apply:
            LOG.info("Legacy dry-run completed. No changes were made.")
        return 0

    inspector = SystemInspector()
    resources = inspector.collect()
    fmw_user = None if args.no_fmw else (args.fmw_user or None)
    plan = build_plan(resources, args.oracle_user, fmw_user)

    plan_summary = plan.describe()
    LOG.info("Calculated configuration summary:\n%s", plan_summary)

    if args.output:
        args.output.write_text(plan_summary, encoding="utf-8")
        LOG.info("Wrote plan JSON to %s", args.output)

    if args.inspect:
        inspection = inspect_current_system(plan)
        LOG.info("Inspection report:\n%s", json.dumps(inspection, indent=2))

    writer = PlanWriter(dry_run=not args.apply)
    provisioner = Provisioner(plan, writer, dry_run=not args.apply)

    if args.apply:
        ensure_root()

    provisioner.apply()
    plan.persist(writer)

    if args.apply:
        LOG.info("Configuration applied successfully")
    else:
        LOG.info("Dry-run mode. No changes were made.")
    return 0


if __name__ == "__main__":
    sys.exit(main())<|MERGE_RESOLUTION|>--- conflicted
+++ resolved
@@ -514,7 +514,6 @@
     return _normalize_whitespace(raw)
 
 
-<<<<<<< HEAD
 def check_installed_packages(packages: Iterable[str]) -> Dict[str, Optional[bool]]:
     """Determine whether each package in ``packages`` is installed.
 
@@ -566,21 +565,16 @@
     plan: "ConfigurationPlan",
     sysctl_reader: Optional[Callable[[str], Optional[str]]] = None,
     package_checker: Optional[Callable[[Iterable[str]], Dict[str, Optional[bool]]]] = None,
-=======
 def inspect_current_system(
     plan: "ConfigurationPlan", sysctl_reader: Optional[Callable[[str], Optional[str]]] = None
->>>>>>> 10767fda
 ) -> Dict[str, object]:
     """Compare the live system state with the recommended configuration plan.
 
     ``sysctl_reader`` exists primarily for unit testing and allows callers to
-<<<<<<< HEAD
     override how kernel parameters are retrieved.  ``package_checker`` fulfils a
     similar role for unit tests by allowing them to inject a deterministic view
     of installed packages.
-=======
     override how kernel parameters are retrieved.
->>>>>>> 10767fda
     """
 
     reader = sysctl_reader or read_sysctl_value
@@ -603,7 +597,6 @@
 
     recommendations = [key for key, data in kernel_report.items() if data["status"] != "ok"]
 
-<<<<<<< HEAD
     package_results = (
         package_checker(plan.packages) if package_checker else check_installed_packages(plan.packages)
     )
@@ -642,11 +635,9 @@
             "unknown": unknown_packages,
             "details": package_details,
         },
-=======
     return {
         "sysctl": kernel_report,
         "recommendations": recommendations,
->>>>>>> 10767fda
     }
 
 
